## K8S/DRIVER ATTRIBUTES
########################

# version: version of this values file
# Note: Do not change this value
version: "2.2.0"

# LogLevel is used to set the logging level of the driver.
# Allowed values: "error", "warn"/"warning", "info", "debug"
# Default value: "info"
logLevel: "info"

# certSecretCount: Represents number of certificate secrets, which user is going to create for
# ssl authentication. (unity-cert-0..unity-cert-n)
# Allowed values: n, where n > 0
# Default value: None
certSecretCount: 1

# imagePullPolicy: Policy to determine if the image should be pulled prior to starting the container.
# Allowed values:
# Always: Always pull the image.
# IfNotPresent: Only pull the image if it does not already exist on the node.
# Never: Never pull the image.
# Default value: IfNotPresent
imagePullPolicy: Always

# Specify kubelet config dir path.
# Ensure that the config.yaml file is present at this path.
# Default value: None
kubeletConfigDir: /var/lib/kubelet

#To set nodeSelectors and tolerations for controller.
# controller: configure controller pod specific parameters
controller:
  # controllerCount: defines the number of csi-powerscale controller pods to deploy to
  # the Kubernetes release.
  # Allowed values: n, where n > 0
  # Default value: None
  controllerCount: 2

  # volumeNamePrefix: Prefix of PersistentVolume names created
  # Allowed values: string
  # Default value: None
  volumeNamePrefix: csivol

  snapshot:
    # enabled: Enable/Disable volume snapshot feature
    # Allowed values:
    #   true: enable volume snapshot feature(install snapshotter sidecar)
    #   false: disable volume snapshot feature(do not install snapshotter sidecar)
    # Default value: None
    enabled: true

    # snapNamePrefix: Prefix to apply to the names of a created snapshots
    # Allowed values: string
    # Default value: None
    snapNamePrefix: csi-snap

  resizer:
    # enabled: Enable/Disable volume expansion feature
    # Allowed values:
    #   true: enable volume expansion feature(install resizer sidecar)
    #   false: disable volume snapshot feature(do not install resizer sidecar)
    # Default value: None
    enabled: true

  # nodeSelector: Define node selection constraints for controller pods.
  # For the pod to be eligible to run on a node, the node must have each
  # of the indicated key-value pairs as labels.
  # Leave as blank to consider all nodes
  # Allowed values: map of key-value pairs
  # Default value: None
  # Examples:
  #   node-role.kubernetes.io/master: ""
  nodeSelector:

  # tolerations: Define tolerations for the controllers, if required.
  # Default value: None
  tolerations:
  #  - key: "node-role.kubernetes.io/master"
  #    operator: "Equal"
  #    value: "true"
  #    effect: "NoSchedule"

  volumeHealthMonitor:
    # enabled: Enable/Disable health monitor of CSI volumes- volume state, volume condition
    # Allowed values:
    #   true: enable checking of health condition of CSI volumes
    #   false: disable checking of health condition of CSI volumes
    # Default value: None
    enabled: false

    # interval: Interval of monitoring volume health condition
    # Allowed values: Number followed by unit of time (s,m,h)
    # Default value: 60s
    interval: 60s

# node: configure node pod specific parameters
node:
  # dnsPolicy : Define the DNS Policy of the Node service.
  # ClusterFirstWithHostNet is the recommended and default DNS policy for the driver.
  # Prior to v1.6 of the driver, the default DNS policy was ClusterFirst.
  # In certain scenarios, users might need to change the default dnsPolicy.
  # Default value: None
  dnsPolicy: "ClusterFirstWithHostNet"

  volumeHealthMonitor:
    # enabled: Enable/Disable health monitor of CSI Volumes - volume usage
    # Allowed values:
    #   true: enable checking of health condition of CSI volumes
    #   false: disable checking of health condition of CSI volumes
    # Default value: None
    enabled: false


# CSM module attributes
# service to monitor failing jobs and notify
podmon:
  # enabled - flag to enable or disable podmon
  # allowed values : boolean
  # defaule value : None
  # Examples : true , false
  enabled: false
  # image - image name
  # allowed values - string
  # default value : None
  # Example : "podman:latest", "pod:latest"
  image:
#  controller:
#    args:
#      - "--csisock=unix:/var/run/csi/csi.sock"
#      - "--labelvalue=csi-unity"
#      - "--driverPath=csi-unity.dellemc.com"
#      - "--mode=controller"
#      - "--driver-config-params=/unity-config/driver-config-params.yaml"
#  node:
#    args:
#      - "--csisock=unix:/var/lib/kubelet/plugins/unity.emc.dell.com/csi_sock"
#      - "--labelvalue=csi-unity"
#      - "--driverPath=csi-unity.dellemc.com"
#      - "--mode=node"
#      - "--leaderelection=false"
#      - "--driver-config-params=/unity-config/driver-config-params.yaml"

### The below parameters have been discontinued for configuration from secret.yaml and will have to be configured only in values.yaml

# syncNodeInfoInterval - Time interval to add node info to array. Default 15 minutes. Minimum value should be 1.
# Allowed values: integer
# Default value: 15
# Examples : 0 , 2
syncNodeInfoInterval: 15

# allowRWOMultiPodAccess - Flag to enable sharing of volumes across multiple pods within the same node in RWO access mode.
# Allowed values: boolean
# Default value: "false"
# Examples : "true" , "false"
allowRWOMultiPodAccess: "false"

# maxUnityVolumesPerNode - Maximum number of volumes that controller can publish to the node.
# Allowed values: integer
# Default value: 0
# Examples : 0 , 1
maxUnityVolumesPerNode: 0

# tenantName - Tenant name that need to added while adding host entry to the array.
# Allowed values: string
# Default value: ""
# Examples : "tenant2" , "tenant3"
tenantName: ""

<<<<<<< HEAD
=======
images:
  # "driver" defines the container image, used for the driver container.
  driverRepository: dellemc
>>>>>>> e9a67f3c
<|MERGE_RESOLUTION|>--- conflicted
+++ resolved
@@ -168,9 +168,6 @@
 # Examples : "tenant2" , "tenant3"
 tenantName: ""
 
-<<<<<<< HEAD
-=======
 images:
   # "driver" defines the container image, used for the driver container.
-  driverRepository: dellemc
->>>>>>> e9a67f3c
+  driverRepository: dellemc